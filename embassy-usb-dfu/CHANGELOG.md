# Changelog

All notable changes to this project will be documented in this file.

The format is based on [Keep a Changelog](https://keepachangelog.com/en/1.0.0/),
and this project adheres to [Semantic Versioning](https://semver.org/spec/v2.0.0.html).

<!-- next-header -->
## Unreleased - ReleaseDate

<<<<<<< HEAD
- changed: Do not reset in the GetStatus request
=======
- Allow enabling the `application` and `dfu` feature at the same time
>>>>>>> 90f64979

## 0.2.0 - 2025-08-27

- First release with changelog.<|MERGE_RESOLUTION|>--- conflicted
+++ resolved
@@ -8,11 +8,8 @@
 <!-- next-header -->
 ## Unreleased - ReleaseDate
 
-<<<<<<< HEAD
 - changed: Do not reset in the GetStatus request
-=======
 - Allow enabling the `application` and `dfu` feature at the same time
->>>>>>> 90f64979
 
 ## 0.2.0 - 2025-08-27
 
