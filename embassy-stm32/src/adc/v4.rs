--- conflicted
+++ resolved
@@ -60,7 +60,7 @@
 }
 
 fn from_ker_ck(frequency: Hertz) -> Presc {
-    let raw_prescaler = frequency.0 / MAX_ADC_CLK_FREQ.0;
+    let raw_prescaler = rcc::raw_prescaler(frequency.0, MAX_ADC_CLK_FREQ.0);
     match raw_prescaler {
         0 => Presc::DIV1,
         1 => Presc::DIV2,
@@ -92,20 +92,6 @@
         T::regs().isr().write(|w| w.set_adrdy(true));
     }
 
-<<<<<<< HEAD
-impl Prescaler {
-    fn from_ker_ck(frequency: Hertz) -> Self {
-        let raw_prescaler = rcc::raw_prescaler(frequency.0, MAX_ADC_CLK_FREQ.0);
-        match raw_prescaler {
-            0 => Self::NotDivided,
-            1 => Self::DividedBy2,
-            2..=3 => Self::DividedBy4,
-            4..=5 => Self::DividedBy6,
-            6..=7 => Self::DividedBy8,
-            8..=9 => Self::DividedBy10,
-            10..=11 => Self::DividedBy12,
-            _ => unimplemented!(),
-=======
     fn start() {
         // Start conversion
         T::regs().cr().modify(|reg| {
@@ -119,7 +105,6 @@
                 reg.set_adstp(Adstp::STOP);
             });
             while T::regs().cr().read().adstart() {}
->>>>>>> cf5ac499
         }
 
         // Reset configuration.
