--- conflicted
+++ resolved
@@ -90,12 +90,9 @@
 - change: add error messages to can timing calculations ([#4961](https://github.com/embassy-rs/embassy/pull/4961))
 - feat: stm32/spi bidirectional mode 
 - fix: stm32/i2c v2: add stop flag on stop received
-<<<<<<< HEAD
 - stm32: Add blocking_listen for blocking I2C driver
-=======
 - fix: stm32l47*/stm32l48* adc analog pin setup
 - fix: keep stm32/sai: make NODIV independent of MCKDIV
->>>>>>> f650afc3
 
 ## 0.4.0 - 2025-08-26
 
