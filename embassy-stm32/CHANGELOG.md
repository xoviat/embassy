--- conflicted
+++ resolved
@@ -6,9 +6,7 @@
 and this project adheres to [Semantic Versioning](https://semver.org/spec/v2.0.0.html).
 
 ## Unreleased - ReleaseDate
-<<<<<<< HEAD
 - Add `receive_waveform` method in `InputCapture`, allowing asynchronous input capture with DMA.
-=======
 
 - fix: stm32: GPDMA driver reset ignored during channel configuration
 - fix: stm32: SPI driver SSOE and SSM manegment, add `nss_output_disable` to SPI Config
@@ -38,7 +36,6 @@
 - feat: Add support for 13-bit address and 16-bit data SDRAM chips
 - feat: stm32/hrtim add new_chx_with_config to provide pin configuration
 - fix flash erase on L4 & L5
->>>>>>> 5ae6e060
 - fix: Fixed STM32H5 builds requiring time feature
 - feat: Derive Clone, Copy for QSPI Config
 - fix: stm32/i2c in master mode (blocking): subsequent transmissions failed after a NACK was received
