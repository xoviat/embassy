--- conflicted
+++ resolved
@@ -44,11 +44,8 @@
 - feat: Added RTC low-power support for STM32WLEx ([#4716](https://github.com/embassy-rs/embassy/pull/4716))
 - fix: Correct STM32WBA VREFBUFTRIM values
 - low_power: remove stop_with rtc and initialize in init if low-power feature enabled.
-<<<<<<< HEAD
 - feat: stm32/dsi support zero parameter commands in `write_cmd` ([#4847](https://github.com/embassy-rs/embassy/pull/4847))
-=======
 - feat: stm32/spi: added support for slave mode ([#4388](https://github.com/embassy-rs/embassy/pull/4388))
->>>>>>> 11302ba0
 
 ## 0.4.0 - 2025-08-26
 
